--- conflicted
+++ resolved
@@ -18,14 +18,6 @@
 from ..dsp.base import *
 from ..io.decoders.SIS3316File import *
 
-#here I declare a mode to identify whether the data comes in ORCA format (with header and so on)
-#or in SIS3316 format.
-#I guess, this can be also enlarged in the future
-from enum import Enum, auto
-class ModeEnum(Enum):
-    ORCA = auto()
-    SIS3316 = auto()
-
 def ProcessTier0(t0_file,
                  run,
                  output_prefix="t1",
@@ -43,14 +35,6 @@
     """
     print("Starting pygama Tier 0 processing ...")
     print("  Input file:", t0_file)
-    #print("  Digitizer:", settings["digitizer"])
-    if settings["digitizer"] == "SIS3316":
-        print("found SIS3316")
-        mode = ModeEnum.SIS3316
-        #file = SIS3316File()
-    else:
-        print("found other decoder, forcing to orca")
-        mode = ModeEnum.ORCA
 
     # declare Tier 1 output file
     output_dir = os.getcwd() if output_dir is None else output_dir
@@ -115,39 +99,6 @@
     f_in.seek(0, 0)  # rewind
     file_size_MB = file_size / 1e6
     print("Total file size: {:.3f} MB".format(file_size_MB))
-<<<<<<< HEAD
-    
-    if mode is ModeEnum.SIS3316:
-        header_dict = sisfile.parse_channelConfigs()
-        decoders = [SIS3316Decoder(),]  #just allow this single guy
-    elif mode is ModeEnum.ORCA:
-        run = get_run_number(header_dict)
-        print("Run number: {}".format(run))
-
-        id_dict = get_decoder_for_id(header_dict)
-        if verbose:
-            print("Data IDs present in this header are:")
-            for id in id_dict:
-                print("    {}: {}".format(id, id_dict[id]))
-        used_decoder_names = set([id_dict[id] for id in id_dict])
-
-        # get all available pygama decoders, then remove unused ones
-        if decoders is None:
-            decoders = get_decoders(header_dict)
-            decoder_names = [d.decoder_name for d in decoders]
-
-        final_decoder_list = list(set(decoder_names).intersection(used_decoder_names))
-        decoders = [d for d in decoders if d.decoder_name in final_decoder_list]
-        decoder_to_id = {d.decoder_name: d for d in decoders}
-
-        print("pygama will run these decoders:")
-        for name in final_decoder_list:
-            for id in id_dict:
-                if id_dict[id] == name:
-                    this_data_id = id
-            print("    {}: {}".format(this_data_id, name))
-    # END elif ORCA
-=======
 
     # run = get_run_number(header_dict)
     print("Run number: {}".format(run))
@@ -174,7 +125,6 @@
             if id_dict[id] == name:
                 this_data_id = id
         print("    {}: {}".format(this_data_id, name))
->>>>>>> 12676bf5
 
     # pass in specific decoder options (windowing, multisampling, etc.)
     for d in decoders:
