--- conflicted
+++ resolved
@@ -14,15 +14,14 @@
 
 def main():
     doc="""
-<<<<<<< HEAD
+
     LPGTA data processing routine.
     You must set these environment variables:
       * $LPGTA_DATA : base data directory
       * $LEGEND_META : the legend-metadata repository
 
     TODO: parallelize, submit processing jobs
-=======
->>>>>>> 18cf9f75
+
     """
     rthf = argparse.RawTextHelpFormatter
     par = argparse.ArgumentParser(description=doc, formatter_class=rthf)
@@ -66,7 +65,7 @@
 def load_datagroup():
     """
     """
-<<<<<<< HEAD
+
     # -- HADES mode --
     # dg = DataGroup('HADES.json')
     # dg.load_df('HADES_fileDB.h5')
@@ -80,37 +79,15 @@
     # det 60B, first th scan
     # que = "detSN=='I02160B' and scantype=='th_HS2_top_psa'"
     #
-=======
-    # # -- HADES mode -- 
-    # dg = DataGroup('HADES.json')
-    # dg.load_df('HADES_fileDB.h5')
-    # 
-    # # get the first 3 cycle files for det 60A, first th scan
-    # que = "detSN=='I02160A' and scantype=='th_HS2_top_psa' and run==1"
-    # 
-    # # det 60A, lat th scan
-    # # que = "detSN=='I02160A' and scantype=='th_HS2_lat_psa'"
-    # 
-    # # det 60B, first th scan
-    # # que = "detSN=='I02160B' and scantype=='th_HS2_top_psa'"
-    # 
-    # dg.file_keys.query(que, inplace=True)
-    # dg.file_keys = dg.file_keys[:3]
-    
-    
-    # # -- CAGE mode -- 
-    # dg = DataGroup('CAGE.json')
-    # dg.load_df('CAGE_fileDB.h5')
-    # que = 'run==8'
-    # dg.file_keys.query(que, inplace=True)
-    
-    
-    # # -- LPGTA mode -- 
+
+
+
+    # # -- LPGTA mode --
     # dg = DataGroup('LPGTA.json')
     # dg.load_df('LPGTA_fileDB.h5')
     # # process one big cal file (64 GB)
     # que = "run==18 and YYYYmmdd == '20200302' and hhmmss == '184529'"
->>>>>>> 18cf9f75
+
     # dg.file_keys.query(que, inplace=True)
     # dg.file_keys = dg.file_keys[:3]
 
@@ -132,19 +109,16 @@
 
     # print('files to process:')
     # print(dg.file_keys)
-<<<<<<< HEAD
 
-=======
-    
-    # -- SURF mode -- 
-    dg = DataGroup('SURFCHAR.json')
-    dg.load_df('SURFCHAR_fileDB.h5')
-    
+
+    # -- SURF mode --
+    # dg = DataGroup('SURFCHAR.json')
+    # dg.load_df('SURFCHAR_fileDB.h5')
+
     # can add other filters here
-    dg.file_keys = dg.file_keys[:2]
-    
-    
->>>>>>> 18cf9f75
+    # dg.file_keys = dg.file_keys[:2]
+
+
     return dg
 
 
