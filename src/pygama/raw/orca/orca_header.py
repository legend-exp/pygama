import json
import plistlib


class OrcaHeader(dict):
    """
    Orca file header object
    """
    def __init__(self, jsons=None, lgdo_scalar=None):
        if jsons is not None: self.update(json.loads(jsons))
        elif lgdo_scalar is not None: self.set_from_lgdo(lgdo_scalar)


    def set_from_lgdo(self, lgdo_scalar):
        if not isinstance(lgdo_scalar, lgdo.Scalar):
            print(f"Error: can't instantiate a header from a {type(lgdo_scalar)}.")
        else: self.update(json.loads(lgdo_scalar.value))


    def get_decoder_list(self):
        decoder_names = []
        dd = self['dataDescription']
        for class_key in dd.keys():
            for super_key in dd[class_key].keys():
                decoder_names.append(dd[class_key][super_key]['decoder'])
        return decoder_names


    def get_data_id(self, decoder_name):
        dd = self['dataDescription']
        for class_key in dd.keys():
            for super_key in dd[class_key].keys():
                if dd[class_key][super_key]['decoder'] == decoder_name:
                    return dd[class_key][super_key]['dataId']


    def get_run_number(self):
        for d in self["ObjectInfo"]["DataChain"]:
            if "Run Control" in d: return d["Run Control"]["RunNumber"]
        raise ValueError("No run number found in header!")


    def get_object_info(self, orca_class_name):
        """
        returns a list with all info from the header for each card with name
        orca_class_name.
        """
        object_info_list = []
<<<<<<< HEAD
    
=======

>>>>>>> 63770a6d
        crates = self["ObjectInfo"]["Crates"]
        for crate in crates:
            cards = crate["Cards"]
            for card in cards:
                if card["Class Name"] == orca_class_name:
                    card["Crate"] = crate["CrateNumber"]
                    object_info_list.append(card)
<<<<<<< HEAD
    
=======

>>>>>>> 63770a6d
        if len(object_info_list) == 0:
            print('OrcaHeader::get_object_info(): Warning: no object info '
                  'for class name', orca_class_name)
        return object_info_list


    def get_readout_info(self, orca_class_name, unique_id=-1):
        """
        returns a list with all the readout list info from the header with name
        orca_class_name.  optionally, if unique_id >= 0 only return the list for
        that Orca unique id number.
        """
        readout_info_list = []
        try:
            readouts = self["ReadoutDescription"]
            for readout in readouts:
                try:
                    if readout["name"] == orca_class_name:
                        if unique_id >= 0:
                            if obj["uniqueID"] != unique_id: continue
                        readout_info_list.append(readout)
                except KeyError: continue
        except KeyError: pass
        if len(readout_info_list) == 0:
            print('OrcaHeader::get_readout_info(): warning: no readout info '
              'for class name', orca_class_name)
        return readout_info_list


    def get_auxhw_info(self, orca_class_name, unique_id=-1):
        """
        returns a list with all the info from the AuxHw table of the header
        with name orca_class_name.  optionally, if unique_id >= 0 only return
        the object for that Orca unique id number.
        """
        auxhw_info_list = []
        try:
            objs = self["ObjectInfo"]["AuxHw"]
            for obj in objs:
                try:
                    if obj["Class Name"] == orca_class_name:
                        if unique_id >= 0:
                            if obj["uniqueID"] != unique_id: continue
                        auxhw_info_list.append(obj)
                except KeyError: continue
        except KeyError: pass
        if len(auxhw_info_list) == 0:
            print('OrcaHeader::get_auxhw_info(): warning: no object info '
                  'for class name', orca_class_name)
        return auxhw_info_list<|MERGE_RESOLUTION|>--- conflicted
+++ resolved
@@ -46,11 +46,7 @@
         orca_class_name.
         """
         object_info_list = []
-<<<<<<< HEAD
-    
-=======
 
->>>>>>> 63770a6d
         crates = self["ObjectInfo"]["Crates"]
         for crate in crates:
             cards = crate["Cards"]
@@ -58,11 +54,7 @@
                 if card["Class Name"] == orca_class_name:
                     card["Crate"] = crate["CrateNumber"]
                     object_info_list.append(card)
-<<<<<<< HEAD
-    
-=======
 
->>>>>>> 63770a6d
         if len(object_info_list) == 0:
             print('OrcaHeader::get_object_info(): Warning: no object info '
                   'for class name', orca_class_name)
