--- conflicted
+++ resolved
@@ -1,17 +1,9 @@
 import copy
-<<<<<<< HEAD
-import numpy as np
-
-from .orca_base import OrcaDecoder, get_ccc
-from ..fc.fc_event_decoder import fc_decoded_values
-
-=======
 
 import numpy as np
 
 from ..fc.fc_event_decoder import fc_decoded_values
 from .orca_base import OrcaDecoder, get_ccc
->>>>>>> 63770a6d
 
 """
 from .fcdaq import FlashCamEventDecoder
@@ -321,11 +313,7 @@
             'crate' :   { 'dtype': 'uint8',  },
             'card' :    { 'dtype': 'uint8',  },
             'ch_orca' : { 'dtype': 'uint8',  },
-<<<<<<< HEAD
-            'fcio_id' : { 'dtype': 'uint16', }  
-=======
             'fcio_id' : { 'dtype': 'uint16', }
->>>>>>> 63770a6d
         } )
         self.decoded_values = {}
         super().__init__(*args, **kwargs)
@@ -371,11 +359,7 @@
                     self.decoded_values[ccc]['waveform']['wf_len'] = samples
 
 
-<<<<<<< HEAD
-    def get_key_list(self): 
-=======
     def get_key_list(self):
->>>>>>> 63770a6d
         return list(self.decoded_values.keys())
 
 
