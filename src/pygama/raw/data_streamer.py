from __future__ import annotations

from abc import ABC
import logging

from .raw_buffer import RawBuffer, RawBufferLibrary, RawBufferList

log = logging.getLogger(__name__)


class DataStreamer(ABC):
    """Base clase for data streams

    Provides a uniform interface for streaming, e.g.:

    >>> header = ds.open_stream(stream_name)
    >>> for chunk in ds: do_something(chunk)

    Also provides default management of the :class:`.RawBufferLibrary` used for
    data reading: allocation (if needed), configuration (to match the stream)
    and fill level checking.  Derived classes must define the functions
    :meth:`.get_decoder_list`, :meth:`.open_stream`, and :meth:`.read_packet`;
    see below.
    """

    def __init__(self):
        self.rb_lib = None
        self.chunk_mode = None
        self.n_bytes_read = 0
        self.any_full = False
        self.packet_id = 0


    def open_stream(self, stream_name: str, rb_lib: RawBufferLibrary = None,
                    buffer_size: int = 8192, chunk_mode: str = 'any_full',
                    out_stream: str = '') -> tuple[list[RawBuffer], int]:
        """Open and initialize a data stream

        Open the stream, read in the header, set up the buffers.

        Call ``super().initialize([args])`` from derived class after loading
        header info to run this default version that sets up buffers in
        ``rb_lib`` using the stream's decoders.

        .. note::
            this default version has no actual return value! You must overload
            this function, set :attr:`self.n_bytes_read` to the header packet
            size, and return the header data.

        Parameters
        ----------
        stream_name : str
            typically a filename or e.g. a port for streaming
        rb_lib : RawBufferLibrary
            A library of buffers for readout from the data stream. rb_lib will
            have its lgdo's initialized during this function
        buffer_size : int
            length of buffers to be read out in read_chunk (for buffers with
            variable length)
        chunk_mode : 'any_full', 'only_full', or 'single_packet'
            sets the mode use for read_chunk
        out_stream : str
            optional name of output stream for default rb_lib generation

        Returns
        -------
        header_data: list(RawBuffer), int
            header_data is a list of RawBuffer's containing any file header
            data, ready for writing to file or further processing. It's not a
            RawBufferList since the buffers may have a different format
        """
        # call super().initialize([args]) to run this default code
        # after loading header info, then follow it with the return call.

        # store chunk mode
        self.chunk_mode = chunk_mode

        # prepare rb_lib -- its lgdo's should still be uninitialized
        if rb_lib is None: rb_lib = self.build_default_rb_lib(out_stream=out_stream)
        self.rb_lib = rb_lib

        # now initialize lgdo's for raw buffers
        decoders = self.get_decoder_list()
        dec_names = []
        for decoder in decoders:
            dec_name = type(decoder).__name__

            # set up wildcard decoder buffers
            if dec_name not in rb_lib:
                if '*' not in rb_lib: continue # user didn't want this decoder
                rb_lib[dec_name] = RawBufferList()
                dec_key = dec_name
                if dec_key.endswith('Decoder'): dec_key = dec_key.removesuffix('Decoder')
                out_name = rb_lib['*'][0].out_name.format(name=dec_key)
                out_stream = rb_lib['*'][0].out_stream.format(name=dec_key)
                key_list = decoder.get_key_list()
                rb = RawBuffer(key_list=key_list, out_stream=out_stream, out_name=out_name)
                rb_lib[dec_name].append(rb)

            # dec_name is in rb_lib: store the name, and initialize its buffer lgdos
            dec_names.append(dec_name)

            # set up wildcard key buffers
            for rb in rb_lib[dec_name]:
                if len(rb.key_list) == 1 and rb.key_list[0] == "*":
                    rb.key_list = decoder.get_key_list()
            keyed_name_rbs = []
            ii = 0
            while ii < len(rb_lib[dec_name]):
                if '{key' in rb_lib[dec_name][ii].out_name:
                    keyed_name_rbs.append(rb_lib[dec_name].pop(ii))
                else: ii += 1
            for rb in keyed_name_rbs:
                for key in rb.key_list:
                    expanded_name = rb.out_name.format(key=key)
                    new_rb = RawBuffer(key_list=[key], out_stream=rb.out_stream, out_name=expanded_name)
                    rb_lib[dec_name].append(new_rb)

            for rb in rb_lib[dec_name]:
                # use the first available key
                key = rb.key_list[0] if len(rb.key_list) > 0 else None
                rb.lgdo = decoder.make_lgdo(key=key, size=buffer_size)

        # make sure there were no entries in rb_lib that weren't among the
        # decoders. If so, just emit a warning and continue.
        if '*' in rb_lib: rb_lib.pop('*')
        for dec_name in rb_lib.keys():
            if dec_name not in dec_names:
                log.warning("no decoder named {dec_name} requested by rb_lib")



<<<<<<< HEAD
    def read_packet(self) -> bool:
        """Reads a single packet's worth of data in to the
        :class:`.RawBufferLibrary`
=======
    def close_stream(self):
        """ close this data stream. needs to be implemented in derived class """
        pass



    def read_packet(self):
        """
        Reads a single packet's worth of data in to the rb_lib

        Needs to be overloaded. Gets called by read_chunk()

        Needs to update self.any_full if any buffers would possibly over-fill on
        the next read
>>>>>>> bc54b042

        Needs to be overloaded. Gets called by :meth:`.read_chunk` Needs to
        update :attr:`self.any_full` if any buffers would possibly over-fill on
        the next read. Needs to update :attr:`self.n_bytes_read` too.

        Returns
        -------
        still_has_data : bool
            Returns true while there is still data to read
        """
        return True

    def read_chunk(self, chunk_mode_override: str = None, rp_max : int = 1000000,
                   clear_full_buffers: bool = True) -> tuple[list[RawBuffer], int]:
        """Reads a chunk of data into raw buffers

        Reads packets until at least one buffer is too full to perform another
        read.

        .. note::
            user is responsible for resetting / clearing the raw buffers prior
            to calling :meth:`.read_chunk` again.

        Default version just calls :meth:`.read_packet` over and over. Overload
        as necessary.

        Parameters
        ----------
        chunk_mode_override : 'any_full', 'only_full', 'single_packet', or None
            - None : do not override self.chunk_mode
            - 'any_full' : returns all raw buffers with data as soon as any one
              buffer gets full
            - 'only_full' : returns only those raw buffers that became full (or
              nearly full) during the read. This minimizes the number of write calls.
            - 'single_packet' : returns all raw buffers with data after a single
              read is performed. This is useful for streaming data out as soon
              as it is read in (e.g. for diagnostics or in-line analysis)
        rp_max : int
            maximum number of packets to read before returning anyway, even if
            one of the other conditions is not met
        clear_full_buffers : bool
            automatically clear any buffers that report themselves as being full
            prior to reading the chunk. Set to False if clearing manually for a
            minor speed-up

        Returns
        -------
        chunk_list : list of RawBuffers, int
            chunk_list is the list of RawBuffers with data ready for writing to
            file or further processing. The list contains all buffers with data
            or just all full buffers depending on the flag full_only.  Note
            chunk_list is not a RawBufferList since the RawBuffers inside may
            not all have the same structure
        """

        if clear_full_buffers: self.rb_lib.clear_full()
        self.any_full = False

        chunk_mode = self.chunk_mode if chunk_mode_override is None else chunk_mode_override

        read_one_packet = (chunk_mode == 'single_packet')
        only_full = (chunk_mode == 'only_full')

        n_packets = 0
        still_has_data = True
        while True:
            still_has_data = self.read_packet()
            if not still_has_data: break
            n_packets += 1
            if read_one_packet or n_packets > rp_max: break
            if self.any_full: break

        # send back all rb's with data if we finished reading
        if not still_has_data: only_full = False

        list_of_rbs = []
        for rb_list in self.rb_lib.values():
            for rb in rb_list:
                if not only_full: # any_full or read_one_packet
                    if rb.loc > 0: list_of_rbs.append(rb)
                elif rb.is_full(): list_of_rbs.append(rb)
        return list_of_rbs

    def get_decoder_list(self) -> list:
        """Returns a list of decoder objects for this data stream.

        .. note::
            Needs to be overloaded. Gets called during :meth:`.open_stream`.
        """
        return []

    def build_default_rb_lib(self, out_stream: str = '') -> RawBufferLibrary:
        """Build the most basic :class:`~.RawBufferLibrary` that will work for
        this stream.

        A :class:`.RawBufferList` containing a single :class:`.RawBuffer` is
        built for each decoder name returned by :meth:`.get_decoder_list`. Each
        buffer's ``out_name`` is set to the decoder name. The lgdo's do not get
        initialized.
        """
        rb_lib = RawBufferLibrary()
        decoders = self.get_decoder_list()
        if len(decoders) == 0:
            log.warning(f'no decoders returned by get_decoder_list() for {type(self).__name__}')
            return rb_lib
        for decoder in decoders:
            dec_name = type(decoder).__name__
            dec_key = dec_name
            if dec_key.endswith('Decoder'): dec_key = dec_key.removesuffix('Decoder')
            key_list = decoder.get_key_list()
            rb = RawBuffer(key_list=key_list, out_stream=out_stream, out_name=dec_key)
            rb_lib[dec_name] = RawBufferList()
            rb_lib[dec_name].append(rb)
        return rb_lib<|MERGE_RESOLUTION|>--- conflicted
+++ resolved
@@ -128,28 +128,17 @@
             if dec_name not in dec_names:
                 log.warning("no decoder named {dec_name} requested by rb_lib")
 
-
-
-<<<<<<< HEAD
+    def close_stream(self):
+        """Close this data stream.
+
+        .. note::
+            Needs to be overloaded.
+        """
+        pass
+
     def read_packet(self) -> bool:
         """Reads a single packet's worth of data in to the
         :class:`.RawBufferLibrary`
-=======
-    def close_stream(self):
-        """ close this data stream. needs to be implemented in derived class """
-        pass
-
-
-
-    def read_packet(self):
-        """
-        Reads a single packet's worth of data in to the rb_lib
-
-        Needs to be overloaded. Gets called by read_chunk()
-
-        Needs to update self.any_full if any buffers would possibly over-fill on
-        the next read
->>>>>>> bc54b042
 
         Needs to be overloaded. Gets called by :meth:`.read_chunk` Needs to
         update :attr:`self.any_full` if any buffers would possibly over-fill on
@@ -162,7 +151,7 @@
         """
         return True
 
-    def read_chunk(self, chunk_mode_override: str = None, rp_max : int = 1000000,
+    def read_chunk(self, chunk_mode_override: str = None, rp_max: int = 1000000,
                    clear_full_buffers: bool = True) -> tuple[list[RawBuffer], int]:
         """Reads a chunk of data into raw buffers
 
