--- conflicted
+++ resolved
@@ -188,18 +188,8 @@
         write_to_lh5_and_clear(chunk_list, lh5_store)
         if n_max <= 0: break
 
-<<<<<<< HEAD
     streamer.close_stream()
 
-    # --------- summary ------------
-
-    if verbosity > 0:
-        elapsed = time.time() - t_start
-        print(f"Time elapsed: {elapsed:.2f} sec")
-        out_files = rb_lib.get_list_of('out_stream')
-        if len(out_files) == 1:
-            out_file = out_files[0]
-=======
     elapsed = time.time() - t_start
     log.info(f"time elapsed: {elapsed:.2f} sec")
     out_files = rb_lib.get_list_of('out_stream')
@@ -214,7 +204,6 @@
     else:
         log.info("output files:")
         for out_file in out_files:
->>>>>>> 95b05fc0
             colpos = out_file.find(':')
             if colpos != -1: out_file = out_file[:colpos]
             if os.path.exists(out_file):
