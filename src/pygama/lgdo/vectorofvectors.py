--- conflicted
+++ resolved
@@ -152,8 +152,6 @@
     def __repr__(self) -> str:
         return str(self)
 
-<<<<<<< HEAD
-
 @jit(nopython=True)
 def allocated_group_by(sorted_array_in, cumulative_length_out):
     if len(cumulative_length_out) == 0 and len(sorted_array_in) > 0:
@@ -185,29 +183,6 @@
         start = cumulative_length[ii]
 
 @jit(nopython=True)
-=======
-    @staticmethod
-    def explode(cumulative_length, *arrays, out_arrays=None):
-        out_len = cumulative_length[-1] if len(cumulative_length) > 0 else 0
-        if out_arrays is None:
-            out_arrays = []
-            for array in arrays:
-                out_arrays.append(np.empty(out_len, dtype=array.dtype))
-        for ii in range(len(arrays)):
-            if len(arrays[ii]) != len(cumulative_length):
-                raise ValueError(f"array {ii} has len {len(arrays[ii])} != cl length {len(cumulative_length)}")
-            if cumulative_length[-1] != len(out_arrays[ii]):
-                raise ValueError(f"out_array length {len(out_arrays[ii])} != cl[-1] = {cumulative_length[-1]}")
-            allocated_explode(cumulative_length, arrays[ii], out_arrays[ii])
-        return out_arrays
-
-
-@guvectorize(["void(int64[:], float32[:], float32[:])",
-              "void(int64[:], float64[:], float64[:])",
-              "void(int64[:], int32[:], int32[:])",
-              "void(int64[:], int64[:], int64[:])"],
-              "(n),(n),(m)", nopython=True, cache=True)
->>>>>>> 16dcfa48
 def allocated_explode(cumulative_length, array_in, array_out):
     if len(cumulative_length) != len(array_in) or cumulative_length[-1] != len(array_out):
         raise ValueWarning(f"bad lengths: cl ({len(cumulative_length)}) != in ({len(array_in)}) and cl[-1] ({cumulative_length[-1]}) != out ({len(array_out)})")
@@ -216,7 +191,6 @@
     for jj in range(len(array_out)):
         while ii < len(cumulative_length) and jj >= cumulative_length[ii]:
             ii += 1
-<<<<<<< HEAD
         array_out[jj] = array_in[ii]
 
 def explode_arrays(cumulative_length, *arrays, out_arrays=None):
@@ -232,6 +206,3 @@
             raise ValueError(f"out_array length {len(out_arrays[ii])} != cl[-1] = {cumulative_length[-1]}")
         allocated_explode(cumulative_length, arrays[ii], out_arrays[ii])
     return out_arrays
-=======
-        array_out[jj] = array_in[ii]
->>>>>>> 16dcfa48
