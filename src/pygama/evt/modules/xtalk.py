--- conflicted
+++ resolved
@@ -1,6 +1,8 @@
 """
 Module for cross talk correction of energies.
 """
+
+import importlib
 
 import awkward as ak
 import numpy as np
@@ -122,37 +124,49 @@
     # find the fields in the string
     mask = np.full((len(rawids), np.max(tcm.idx) + 1), False)
 
-    # replace . with ____
-    logic = logic.replace(".", "___")
+    # replace group. with group___
+    for tier in datainfo._asdict():
+        group = datainfo._asdict()[tier].group
+        logic = logic.replace(f"{group}.", f"{group}___")
+
+    # replace remaining . with __ as these are module calls
+    logic = logic.replace(".", "__")
 
     c = compile(logic, "gcc -O3 -ffast-math build_hit.py", "eval")
     for idx_chan, channel in enumerate(rawids):
-        tbl = lgdo.Table()
+        tbl = types.Table()
 
         for name in c.co_names:
+            if "__" not in name:
+                continue
             if "___" not in name:
-                continue
-            tier, column = name.split("___")
-
-            try:
-                table_fmt = datainfo._asdict()[tier].table_fmt
-                group = datainfo._asdict()[tier].group
-                file = datainfo._asdict()[tier].file
-                keys = ls(file)
-                table_id = utils.get_tcm_id_by_pattern(table_fmt, f"ch{channel}")
-                idx_events = ak.to_numpy(tcm.idx[tcm.id == table_id])
-
-                # read the energy data
-                if f"ch{channel}" in keys:
-                    data = lh5.read(
-                        f"ch{channel}/{group}/{column}", file, idx=idx_events
-                    )
-                tbl.add_column(name, data)
-            except KeyError:
-                pass
+                # get module and function names
+                package, func = name.rsplit("__", 1)
+                # import function into current namespace
+                importlib.import_module(package)
+
+            else:
+                tier, column = name.split("___")
+
+                try:
+                    table_fmt = datainfo._asdict()[tier].table_fmt
+                    group = datainfo._asdict()[tier].group
+                    file = datainfo._asdict()[tier].file
+                    keys = ls(file)
+                    table_id = utils.get_tcm_id_by_pattern(table_fmt, f"ch{channel}")
+                    idx_events = ak.to_numpy(tcm.idx[tcm.id == table_id])
+
+                    # read the energy data
+                    if f"ch{channel}" in keys:
+                        data = lh5.read(
+                            f"ch{channel}/{group}/{column}", file, idx=idx_events
+                        )
+                    tbl.add_column(name, data)
+                except KeyError:
+                    pass
 
         # add the corrected energy to the table
-        tbl.add_column("corrected_energy", lgdo.Array(corrected_energy[:][idx_chan]))
+        tbl.add_column("corrected_energy", types.Array(corrected_energy[:][idx_chan]))
         res = tbl.eval(logic)
         mask[idx_chan][idx_events] = res
 
@@ -197,12 +211,10 @@
         )
     else:
         energies_threshold = uncalibrated_energies_no_nan
-
     energies_correction = -np.matmul(matrix, energies_threshold.T).T
     return uncalibrated_energies + energies_correction
 
 
-<<<<<<< HEAD
 def get_xtalk_correction(
     tcm: utils.DataInfo,
     datainfo: utils.DataInfo,
@@ -304,36 +316,4 @@
         except KeyError:
             out_arr[:, i] = np.nan
 
-    return out_arr
-=======
-def get_dependencies(config, par, pars=[]):
-    par_op = config[par]
-    c = compile(par_op["expression"], "gcc -O3 -ffast-math build_hit.py", "eval")
-    for p in c.co_names:
-        if p in par_op["parameters"]:
-            pass
-        else:
-            pars.append(p)
-            if p in config:
-                pars = get_dependencies(config, p, pars)
-    return pars
-
-
-def remove_uneeded_operations(config, outpars):
-    if not isinstance(outpars, list):
-        outpars = [outpars]
-    dependent_keys = [*outpars]
-    inkeys = []
-    for par in outpars:
-        pars = get_dependencies(config, par)
-        for p in pars:
-            if p in config and p not in dependent_keys:
-                dependent_keys.append(p)
-            elif p not in config and p not in inkeys:
-                inkeys.append(p)
-
-    for key in list(config):
-        if key not in dependent_keys:
-            config.pop(key)
-    return config, inkeys
->>>>>>> a2f6c1ef
+    return out_arr