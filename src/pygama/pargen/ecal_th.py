--- conflicted
+++ resolved
@@ -17,15 +17,10 @@
 from matplotlib.backends.backend_pdf import PdfPages
 from scipy.optimize import curve_fit
 
-<<<<<<< HEAD
+import pygama.lgdo.lh5_store as lh5
 import pygama.math.distributions as pgd
-from pygama.math.histogram import get_bin_centers
-=======
-import pygama.lgdo.lh5_store as lh5
 import pygama.math.histogram as pgh
-import pygama.math.peak_fitting as pgf
 import pygama.pargen.cuts as cts
->>>>>>> eb5a22bf
 import pygama.pargen.energy_cal as cal
 
 log = logging.getLogger(__name__)
@@ -115,21 +110,6 @@
     ####################
     # Start the analysis
     ####################
-<<<<<<< HEAD
-    print('Load and apply quality cuts...',end=' ')
-    uncal_pass = lh5.load_nda(files,energy_params,lh5_path)
-    print("Done")
-
-    Nevents = len(uncal_pass[energy_params[0]])
-    print(f'{Nevents} events pass')
-
-    glines    = [583.191, 727.330, 860.564,1592.53,1620.50,2103.53,2614.50] # gamma lines used for calibration
-    range_keV = [(20,20),(30,30), (40,40),(40,25),(25,40),(40,40),(60,60)] # side bands width
-    funcs = [pgd.hpge_peak.pdf_ext,pgd.hpge_peak.pdf_ext,pgd.hpge_peak.pdf_ext,pgd.hpge_peak.pdf_ext,
-         pgd.hpge_peak.pdf_ext,pgd.hpge_peak.pdf_ext,pgd.hpge_peak.pdf_ext]
-    gof_funcs = [pgd.gauss_on_step.get_pdf,pgd.gauss_on_step.get_pdf,pgd.hpge_peak.get_pdf,pgd.hpge_peak.get_pdf,
-            pgd.hpge_peak.get_pdf,pgd.hpge_peak.get_pdf,pgd.hpge_peak.get_pdf]
-=======
 
     log.debug(f"{len(files)} files found")
     log.debug("Loading and applying charge trapping corr...")
@@ -173,24 +153,23 @@
         (60, 60),
     ]  # side bands width
     funcs = [
-        pgf.extended_radford_pdf,
-        pgf.extended_radford_pdf,
-        pgf.extended_radford_pdf,
-        pgf.extended_radford_pdf,
-        pgf.extended_radford_pdf,
-        pgf.extended_radford_pdf,
-        pgf.extended_radford_pdf,
+        pgd.hpge_peak.pdf_ext,
+        pgd.hpge_peak.pdf_ext,
+        pgd.hpge_peak.pdf_ext,
+        pgd.hpge_peak.pdf_ext,
+        pgd.hpge_peak.pdf_ext,
+        pgd.hpge_peak.pdf_ext,
+        pgd.hpge_peak.pdf_ext,
     ]
     gof_funcs = [
-        pgf.radford_pdf,
-        pgf.radford_pdf,
-        pgf.radford_pdf,
-        pgf.radford_pdf,
-        pgf.radford_pdf,
-        pgf.radford_pdf,
-        pgf.radford_pdf,
+        pgd.hpge_peak.get_pdf,
+        pgd.hpge_peak.get_pdf,
+        pgd.hpge_peak.get_pdf,
+        pgd.hpge_peak.get_pdf,
+        pgd.hpge_peak.get_pdf,
+        pgd.hpge_peak.get_pdf,
+        pgd.hpge_peak.get_pdf,
     ]
->>>>>>> eb5a22bf
     output_dict = {}
     for energy_param in energy_params:
 
@@ -276,9 +255,9 @@
                 fitted_funcs.append(funcs[i])
                 fitted_gof_funcs.append(gof_funcs[i])
 
-        ecal_pass = pgf.poly(uncal_pass[energy_param], pars)
+        ecal_pass = pgd.nb_poly(uncal_pass[energy_param], pars)
         if cut_parameters is not None:
-            ecal_fail = pgf.poly(uncal_fail[energy_param], pars)
+            ecal_fail = pgd.nb_poly(uncal_fail[energy_param], pars)
         xpb = 1
         xlo = 0
         xhi = 4000
@@ -293,10 +272,7 @@
 
         pk_ranges = results["pk_ranges"]
         p_vals = results["pk_pvals"]
-        mus = [
-            pgf.get_mu_func(func_i, pars_i)
-            for func_i, pars_i in zip(fitted_funcs, pk_pars)
-        ]
+        mus = [func_i.get_mu(pars_i) for func_i, pars_i in zip(fitted_funcs, pk_pars)]
 
         fwhms = results["pk_fwhms"][:, 0]
         dfwhms = results["pk_fwhms"][:, 1]
@@ -310,140 +286,6 @@
                 log.info(f"Tl SEP found at index {i}")
                 indexes.append(i)
                 continue
-<<<<<<< HEAD
-            fitted_peaks = results['fitted_keV']
-            fitted_funcs = []
-            fitted_gof_funcs = []
-            for i, peak in enumerate(glines):
-                if peak in fitted_peaks:
-                    fitted_funcs.append(funcs[i])
-                    fitted_gof_funcs.append(gof_funcs[i])
-
-            ecal_pass = pgd.nb_poly(uncal_pass[energy_param], pars)
-            xpb = 1
-            xlo = 0
-            xhi = 4000
-            nb = int((xhi-xlo)/xpb)
-            hist_pass, bin_edges = np.histogram(ecal_pass, range=(xlo, xhi), bins=nb)
-            bins_pass = get_bin_centers(bin_edges)
-            fitted_peaks = results['fitted_keV']
-            pk_pars      = results['pk_pars']
-            pk_covs      = results['pk_covs']
-
-            plot_title = f'{detector}-{measurement}-{run}'
-            peaks_kev = results['got_peaks_keV']
-
-            pk_ranges = results['pk_ranges']
-            p_vals = results['pk_pvals']
-            mus = [func_i.get_mu(pars_i) for func_i, pars_i in zip(fitted_funcs, pk_pars)]
-
-            fwhms        = results['pk_fwhms'][:,0]
-            dfwhms       = results['pk_fwhms'][:,1]
-
-            plt.figure()
-            range_adu = 5/pars[0] #10keV window around peak in adu
-            for i, peak in enumerate(mus):
-                plt.subplot(math.ceil((len(mus))/2),2,i+1)
-                binning = np.arange(pk_ranges[i][0], pk_ranges[i][1], 1)
-                bin_cs = (binning[1:]+binning[:-1])/2
-                energies = uncal_pass[energy_param][(uncal_pass[energy_param]> pk_ranges[i][0])&
-                                            (uncal_pass[energy_param]< pk_ranges[i][1])][:n_events]
-
-                counts, bs, bars = plt.hist(energies, bins=binning, histtype='step')
-                fit_vals = fitted_gof_funcs[i](bin_cs, np.array(pk_pars[i]))*np.diff(bs)
-                plt.plot(bin_cs, fit_vals)
-                plt.step(bin_cs, [(fval-count)/count if count != 0 else  (fval-count) for count, fval in zip(counts, fit_vals)] )
-                plt.plot([bin_cs[10]],[0],label=get_peak_label(fitted_peaks[i]), linestyle='None' )
-                plt.plot([bin_cs[10]],[0],label = f'{fitted_peaks[i]:.1f} keV', linestyle='None')
-                plt.plot([bin_cs[10]],[0],label = f'{fwhms[i]:.2f} +- {dfwhms[i]:.2f} keV', linestyle='None')
-                plt.plot([bin_cs[10]],[0],label = f'p-value : {p_vals[i]:.2f}', linestyle='None')
-
-                plt.xlabel('Energy (keV)')
-                plt.ylabel('Counts')
-                plt.legend(loc = 'upper left', frameon=False)
-                plt.xlim([peak-range_adu, peak+range_adu])
-                locs,labels = plt.xticks()
-                new_locs, new_labels = get_peak_labels(locs, pars)
-                plt.xticks(ticks = new_locs, labels = new_labels)
-
-            plt.tight_layout()
-            pdf.savefig()
-            plt.close()
-
-            #####
-            # Remove the Tl SEP and DEP from calibration if found
-            fwhm_peaks   = np.array([], dtype=np.float32)
-            indexes=[]
-            for i,peak in enumerate(fitted_peaks):
-                if(peak==2103.53):
-                    print(f"Tl SEP found at index {i}")
-                    indexes.append(i)
-                    continue
-                elif(peak==1592.53):
-                    print(f"Tl DEP found at index {i}")
-                    indexes.append(i)
-                    continue
-                else:
-                    fwhm_peaks = np.append(fwhm_peaks,peak)
-            fwhms  = np.delete(fwhms,[indexes])
-            dfwhms = np.delete(dfwhms,[indexes])
-            mus = np.delete(mus,[indexes])
-            #####
-            plt.rcParams['figure.figsize'] = (12, 8)
-            plt.rcParams['font.size'] = 8
-            for i,peak in enumerate(fwhm_peaks):
-                print(f'FWHM of {peak} keV peak is: {fwhms[i]:1.2f} +- {dfwhms[i]:1.2f} keV')
-            param_guess  = [0.2,0.001]
-            param_bounds = (0, [10., 1.])
-            fit_pars, fit_covs = curve_fit(fwhm_slope, fwhm_peaks, fwhms, sigma=dfwhms,
-                                p0=param_guess, bounds=param_bounds, absolute_sigma=True)
-
-            rng = np.random.default_rng(1)
-            pars_b = rng.multivariate_normal(fit_pars, fit_covs, size=1000)
-            fits = np.array([fwhm_slope(fwhm_peaks, *pars) for pars in pars_b])
-            qbb_vals = np.array([fwhm_slope(2039.0, *pars) for pars in pars_b])
-            qbb_err = np.nanstd(qbb_vals)
-
-            print(f'FWHM curve fit: {fit_pars}')
-            fit_vals = fwhm_slope(fwhm_peaks,*fit_pars)
-            print(f'FWHM fit values: {fit_vals}')
-            fit_qbb = fwhm_slope(2039.0,*fit_pars)
-            print(f'FWHM energy resolution at Qbb: {fit_qbb:1.2f} +- {qbb_err:1.2f} keV' )
-            qbb_line_hx = [2039.0,2039.0]
-            qbb_line_hy = [np.amin(fwhms),fit_qbb]
-            qbb_line_vx = [np.amin(fwhm_peaks),2039.0]
-            qbb_line_vy = [fit_qbb,fit_qbb]
-            fig, (ax1, ax2) = plt.subplots(2, 1, constrained_layout=True, sharex=True)
-            ax1.errorbar(fwhm_peaks,fwhms,yerr=dfwhms, marker='x',lw=0, c='b')
-            ax1.plot(fwhm_peaks,fit_vals,ls=' ')
-            fwhm_slope_bins = np.arange(np.amin(fwhm_peaks),np.amax(fwhm_peaks),10)
-            ax1.plot(fwhm_slope_bins ,fwhm_slope(fwhm_slope_bins,*fit_pars),lw=1, c='g')
-            ax1.plot(qbb_line_hx,qbb_line_hy,lw=1, c='r')
-            ax1.plot(qbb_line_vx,qbb_line_vy,lw=1, c='r')
-            ax1.set_ylim([1,3])
-            ax1.set_ylabel("FWHM energy resolution (keV)", ha='right', y=1)
-            ax2.plot(fwhm_peaks, pgd.nb_poly(mus, pars)-fwhm_peaks, lw=1, c='b')
-            ax2.set_xlabel("Energy (keV)",    ha='right', x=1)
-            ax2.set_ylabel("Residuals (keV)", ha='right', y=1)
-            fig.suptitle(plot_title)
-            pdf.savefig()
-            plt.close()
-
-
-
-        output_dict[energy_param] = {'Qbb_fwhm': round(fit_qbb,2), 'Qbb_fwhm_err': round(qbb_err,2),
-                                    '2.6_fwhm': round(fwhms[-1],2), '2.6_fwhm_err': round(dfwhms[-1],2),
-                                    "m0":fit_pars[0], "m1":fit_pars[1],
-                                    "Calibration_pars":pars.tolist(),
-                                    "Number_events": Nevents}
-
-
-    dict_save_path = os.path.join(save_path, f'{detector}.json')
-    with open(dict_save_path,'w') as fp:
-        json.dump(output_dict,fp, indent=4)
-
-def get_peak_labels(labels, pars):
-=======
             elif peak == 1592.53:
                 log.info(f"Tl DEP found at index {i}")
                 indexes.append(i)
@@ -509,7 +351,9 @@
                     ][:n_events]
 
                     counts, bs, bars = plt.hist(energies, bins=binning, histtype="step")
-                    fit_vals = fitted_gof_funcs[i](bin_cs, *pk_pars[i]) * np.diff(bs)
+                    fit_vals = fitted_gof_funcs[i](bin_cs, *pk_pars[i]) * np.diff(
+                        bs
+                    )  # this might need to be changed to an array holding an array...
                     plt.plot(bin_cs, fit_vals)
                     plt.step(
                         bin_cs,
@@ -590,7 +434,9 @@
                     [1, 1.1 * np.nanmax(fwhm_slope(fwhm_slope_bins, *fit_pars))]
                 )
                 ax1.set_ylabel("FWHM energy resolution (keV)", ha="right", y=1)
-                ax2.plot(fwhm_peaks, pgf.poly(fit_mus, pars) - fwhm_peaks, lw=1, c="b")
+                ax2.plot(
+                    fwhm_peaks, pgd.nb_poly(fit_mus, pars) - fwhm_peaks, lw=1, c="b"
+                )
                 ax2.set_xlabel("Energy (keV)", ha="right", x=1)
                 ax2.set_ylabel("Residuals (keV)", ha="right", y=1)
                 pdf.savefig()
@@ -658,14 +504,13 @@
 def get_peak_labels(
     labels: list[str], pars: list[float]
 ) -> tuple(list[float], list[float]):
->>>>>>> eb5a22bf
     out = []
     out_labels = []
     for i, label in enumerate(labels):
         if i % 2 == 1:
             continue
         else:
-            out.append(f"{pgf.poly(label, pars):.1f}")
+            out.append(f"{pgd.nb_poly(label, pars):.1f}")
             out_labels.append(label)
     return out_labels, out
 
