--- conflicted
+++ resolved
@@ -1067,12 +1067,8 @@
 
 # Ok, this one's not LGDO
 class NumpyIOManager(IOManager):
-<<<<<<< HEAD
+    """IO Manager for buffers that are numpy arrays"""
     def __init__(self, io_buf: np.ndarray, var: ProcChainVar) -> None:
-=======
-    """IO Manager for buffers that are numpy arrays"""
-    def __init__(self, io_buf: np.array, var: ProcChainVar):
->>>>>>> 87e11e5c
         assert isinstance(io_buf, np.ndarray) \
             and isinstance(var, ProcChainVar)
 
@@ -1105,12 +1101,8 @@
 
 
 class LGDOArrayIOManager(IOManager):
-<<<<<<< HEAD
-    def __init__(self, io_array: np.ndarray, var: ProcChainVar) -> None:
-=======
     """IO Manager for buffers that are lgdo Arrays"""
     def __init__(self, io_array: lgdo.Array, var: ProcChainVar) -> None:
->>>>>>> 87e11e5c
         assert isinstance(io_array, lgdo.Array) \
             and isinstance(var, ProcChainVar)
 
