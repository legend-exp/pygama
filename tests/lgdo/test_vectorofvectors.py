--- conflicted
+++ resolved
@@ -15,15 +15,12 @@
 
 
 def test_init(lgdo_vov):
-<<<<<<< HEAD
     vov = lgdo.VectorOfVectors(shape_guess=(10, 20), dtype="int32", fill_val=2)
     assert vov.flattened_data == lgdo.Array(shape=(10 * 20,), fill_val=2, dtype="int32")
-=======
+
     lol = [[1, 2], [3, 4, 5], [2], [4, 8, 9, 7], [5, 3, 1]]
     test = lgdo.VectorOfVectors(listoflists=lol)
-    assert (test.flattened_data.nda == lgdo_vov.flattened_data.nda).all()
-    assert (test.cumulative_length.nda == lgdo_vov.cumulative_length.nda).all()
->>>>>>> 450f6975
+    assert test == lgdo_vov
 
 
 def test_datatype_name(lgdo_vov):
