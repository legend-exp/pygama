--- conflicted
+++ resolved
@@ -32,11 +32,7 @@
 packages = find:
 install_requires =
     colorlog
-<<<<<<< HEAD
-    dspeed==1.2.*
-=======
-    dspeed>=1.1
->>>>>>> 9175eafe
+    dspeed>=1.2
     h5py>=3.2
     iminuit
     legend-daq2lh5>=1.0
